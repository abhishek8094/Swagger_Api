const Product = require('../models/Product');
const path = require('path');
const fs = require('fs');
const cloudinary = require('../config/cloudinary');
const crypto = require('crypto');

// Helper function to extract public_id from Cloudinary URL
const getPublicIdFromUrl = (url) => {
  const match = url.match(/\/upload\/(?:v\d+\/)?(.+)\.[a-zA-Z]+$/);
  return match ? match[1] : null;
};

// Helper function to ensure images is an array of objects {id, url}
const transformProductImages = (productObj) => {
  if (Array.isArray(productObj.images)) {
    // If already objects, return as is
    if (productObj.images.length > 0 && typeof productObj.images[0] === 'object' && productObj.images[0].id && productObj.images[0].url) {
      return productObj.images;
    } else if (productObj.images.length > 0 && typeof productObj.images[0] === 'string') {
      // Backward compatibility: convert strings to objects
      return productObj.images.map(url => ({ id: crypto.randomUUID(), url }));
    } else {
      return productObj.images;
    }
  } else if (typeof productObj.images === 'string' && productObj.images.trim() !== '') {
    // Backward compatibility: split string into array of objects
    return productObj.images.split(', ').map(url => ({ id: crypto.randomUUID(), url: url.trim() }));
  } else {
    return [];
  }
};

// @desc    Get explore collection
// @route   GET /api/explore
// @access  Public
exports.getExploreCollection = async (req, res, next) => {
  try {
    // Build query
    let query = { isExplore: true };

    // Get unique categories from explore products
    const categories = await Product.distinct('category', query);

    // Get explore products
    const products = await Product.find(query).sort({ createdAt: -1 }).select('name price image images category _id');

    // Initialize groupedProducts with unique categories
    const groupedProducts = categories.reduce((acc, category) => {
      acc[category] = [];
      return acc;
    }, {});

    // Group products by category
    products.forEach(product => {
      const category = product.category;
      if (groupedProducts[category]) {
        groupedProducts[category].push({
          id: product._id,
          title: product.name,
          price: product.price,
          image: transformProductImages(product),
          category: product.category
        });
      }
    });

    res.status(200).json({
      success: true,
      message: 'Discover premium fitness wear for every workout',
      data: groupedProducts
    });
  } catch (error) {
    error.statusCode = 400;
    next(error);
  }
};

// @desc    Get single explore product
// @route   GET /api/explore/:id
// @access  Public
exports.getExploreProduct = async (req, res, next) => {
  try {
    const product = await Product.findById(req.params.id);

    if (!product || !product.isExplore) {
      const error = new Error('Explore product not found');
      error.statusCode = 404;
      return next(error);
    }

    res.status(200).json({
      success: true,
      data: product
    });
  } catch (error) {
    error.statusCode = 400;
    next(error);
  }
};

// @desc    Create new product for explore collection with image upload
// @route   POST /api/explore
// @access  Public
exports.createExploreProduct = async (req, res, next) => {
  try {
    const { name, description, price, category, size } = req.body;

    // Check if file was uploaded
    if (!req.file) {
      const error = new Error('Please upload an image');
      error.statusCode = 400;
      return next(error);
    }

    // Upload image to Cloudinary
    const imageResult = await new Promise((resolve, reject) => {
      const uploadStream = cloudinary.uploader.upload_stream(
        { folder: 'explore' },
        (error, result) => {
          if (error) reject(error);
          else resolve(result);
        }
      );
      uploadStream.end(req.file.buffer);
    });

    const product = await Product.create({
      name,
      description,
      price: parseFloat(price),
      category,
      size,
<<<<<<< HEAD
      images: [imageResult.secure_url],
      image: imageResult.secure_url,
=======
      images: [],
      image: imageObjects[0].url, // Set main image to first image
>>>>>>> 6497bbb0
      isExplore: true
    });

    res.status(201).json({
      success: true,
      message: 'Explore product created successfully',
      data: {
        id: product._id,
        name: product.name,
        description: product.description,
        price: product.price,
        category: product.category,
        size: product.size,
        image: imageResult.secure_url,
        images: [imageResult.secure_url]
      }
    });
  } catch (error) {
    error.statusCode = 400;
    next(error);
  }
};

// @desc    Update explore product
// @route   PUT /api/explore/:id
// @access  Public
exports.updateExploreProduct = async (req, res, next) => {
  try {
    const product = await Product.findById(req.params.id);

    if (!product || !product.isExplore) {
      const error = new Error('Explore product not found');
      error.statusCode = 404;
      return next(error);
    }

    const { name, description, price, category, size } = req.body;

    let updateData = {
      name,
      description,
      price: parseFloat(price),
      category,
      size
    };

    // If new image uploaded, update image
    if (req.file) {
      // Upload new image to Cloudinary
      const imageResult = await new Promise((resolve, reject) => {
        const uploadStream = cloudinary.uploader.upload_stream(
          { folder: 'explore' },
          (error, result) => {
            if (error) reject(error);
            else resolve(result);
          }
        );
        uploadStream.end(req.file.buffer);
      });

      // Delete old image from Cloudinary
      if (product.image) {
        const oldPublicId = getPublicIdFromUrl(product.image);
        if (oldPublicId) {
          await cloudinary.uploader.destroy(oldPublicId);
        }
      }

<<<<<<< HEAD
      updateData.images = [imageResult.secure_url];
      updateData.image = imageResult.secure_url;
=======
      updateData.images = []; // Set images to empty array
      updateData.image = newImageObjects[0].url; // Set main image to first image
>>>>>>> 6497bbb0
    }

    const updatedProduct = await Product.findByIdAndUpdate(
      req.params.id,
      updateData,
      {
        new: true,
        runValidators: true
      }
    );

    res.status(200).json({
      success: true,
      message: 'Explore product updated successfully',
      data: {
        id: updatedProduct._id,
        name: updatedProduct.name,
        description: updatedProduct.description,
        price: updatedProduct.price,
        category: updatedProduct.category,
        size: updatedProduct.size,
        image: updatedProduct.image,
        images: transformProductImages(updatedProduct)
      }
    });
  } catch (error) {
    error.statusCode = 400;
    next(error);
  }
};

// @desc    Delete explore product
// @route   DELETE /api/explore/:id
// @access  Public
exports.deleteExploreProduct = async (req, res, next) => {
  try {
    const product = await Product.findById(req.params.id);

    if (!product || !product.isExplore) {
      const error = new Error('Explore product not found');
      error.statusCode = 404;
      return next(error);
    }

    // Delete images from Cloudinary
    if (product.images && product.images.length > 0) {
      for (const imageObj of product.images) {
        const publicId = getPublicIdFromUrl(imageObj.url);
        if (publicId) {
          await cloudinary.uploader.destroy(publicId);
        }
      }
    }

    await Product.findByIdAndDelete(req.params.id);

    res.status(200).json({
      success: true,
      message: 'Explore product deleted successfully'
    });
  } catch (error) {
    error.statusCode = 400;
    next(error);
  }}<|MERGE_RESOLUTION|>--- conflicted
+++ resolved
@@ -130,13 +130,8 @@
       price: parseFloat(price),
       category,
       size,
-<<<<<<< HEAD
       images: [imageResult.secure_url],
       image: imageResult.secure_url,
-=======
-      images: [],
-      image: imageObjects[0].url, // Set main image to first image
->>>>>>> 6497bbb0
       isExplore: true
     });
 
@@ -205,13 +200,8 @@
         }
       }
 
-<<<<<<< HEAD
       updateData.images = [imageResult.secure_url];
       updateData.image = imageResult.secure_url;
-=======
-      updateData.images = []; // Set images to empty array
-      updateData.image = newImageObjects[0].url; // Set main image to first image
->>>>>>> 6497bbb0
     }
 
     const updatedProduct = await Product.findByIdAndUpdate(
