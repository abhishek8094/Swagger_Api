const Product = require('../models/Product');
const path = require('path');
const fs = require('fs');
const cloudinary = require('../config/cloudinary');
const crypto = require('crypto');

// Helper function to extract public_id from Cloudinary URL
const getPublicIdFromUrl = (url) => {
  const match = url.match(/\/upload\/(?:v\d+\/)?(.+)\.[a-zA-Z]+$/);
  return match ? match[1] : null;
};

// @desc    Get trending products (top 10 recent products)
// @route   GET /api/trending
// @access  Public
exports.getTrendingProducts = async (req, res, next) => {
  try {
    const products = await Product.find({ isTrending: true })
      .sort({ createdAt: -1 })
      .limit(10)
      .select('_id name description price image subImg images category');

    const trendingProducts = products.map(product => {
      const productObj = product.toObject();
      return {
        id: productObj._id,
        title: productObj.name,
        description: productObj.description,
        price: productObj.price,
        image: productObj.image,
        subImg: productObj.subImg,
        category: productObj.category
      };
    });

    res.status(200).json({
      success: true,
      message: 'Trending products retrieved successfully',
      data: trendingProducts
    });
  } catch (error) {
    error.statusCode = 400;
    next(error);
  }
};

// Helper function to ensure images is an array of objects {id, url}
const transformProductImages = (productObj) => {
  if (Array.isArray(productObj.images)) {
    // If already objects, return as is
    if (productObj.images.length > 0 && typeof productObj.images[0] === 'object' && productObj.images[0].id && productObj.images[0].url) {
      return productObj.images;
    } else if (productObj.images.length > 0 && typeof productObj.images[0] === 'string') {
      // Backward compatibility: convert strings to objects
      return productObj.images.map(url => ({ id: crypto.randomUUID(), url }));
    } else {
      return productObj.images;
    }
  } else if (typeof productObj.images === 'string' && productObj.images.trim() !== '') {
    // Backward compatibility: split string into array of objects
    return productObj.images.split(', ').map(url => ({ id: crypto.randomUUID(), url: url.trim() }));
  } else {
    return [];
  }
};

// @desc    Get single trending product
// @route   GET /api/trending/:id
// @access  Public
exports.getTrendingProduct = async (req, res, next) => {
  try {
    const product = await Product.findOne({ _id: req.params.id, isTrending: true });

    if (!product) {
      const error = new Error('Trending product not found');
      error.statusCode = 404;
      return next(error);
    }

    res.status(200).json({
      success: true,
      data: product
    });
  } catch (error) {
    error.statusCode = 400;
    next(error);
  }
};

// @desc    Create new trending product with image upload
// @route   POST /api/trending
// @access  Public
exports.createTrendingProduct = async (req, res, next) => {
  try {
    const { name, description, price, category, size } = req.body;

    // Validate required fields
    if (!size) {
      const error = new Error('Please add a product size');
      error.statusCode = 400;
      return next(error);
    }

    // Check if file was uploaded
    if (!req.file) {
      const error = new Error('Please upload an image');
      error.statusCode = 400;
      return next(error);
    }

    // Upload image to Cloudinary
    const imageResult = await new Promise((resolve, reject) => {
      const uploadStream = cloudinary.uploader.upload_stream(
        { folder: 'trending' },
        (error, result) => {
          if (error) reject(error);
          else resolve(result);
        }
      );
      uploadStream.end(req.file.buffer);
    });

    const product = await Product.create({
      name,
      description,
      price: parseFloat(price),
      size,
      category,
<<<<<<< HEAD
      image: imageResult.secure_url,
      images: [], // Empty array for additional images
=======
      images: [],
      image: imageUrls[0], // Set main image to first image
      subImg: imageUrls[1] || null, // Set subImg to second image if exists
>>>>>>> c17d9f94
      isTrending: true
    });

    res.status(201).json({
      success: true,
      data: product
    });
  } catch (error) {
    error.statusCode = 400;
    next(error);
  }
};

// @desc    Update trending product
// @route   POST /api/trending/update/:id
// @access  Public
exports.updateTrendingProduct = async (req, res, next) => {
  try {
    // Check if product is trending
    const existingProduct = await Product.findOne({ _id: req.params.id, isTrending: true });
    if (!existingProduct) {
      const error = new Error('Trending product not found');
      error.statusCode = 404;
      return next(error);
    }

    const { name, description, price, category, size } = req.body;

    // Validate size if provided
    if (size && typeof size !== 'string') {
      const error = new Error('Size must be a string');
      error.statusCode = 400;
      return next(error);
    }

    let updateData = {
      name,
      description,
      price: parseFloat(price),
      category,
      size
    };

    // If new image uploaded, update image
    if (req.file) {
      // Upload new image to Cloudinary
      const imageResult = await new Promise((resolve, reject) => {
        const uploadStream = cloudinary.uploader.upload_stream(
          { folder: 'trending' },
          (error, result) => {
            if (error) reject(error);
            else resolve(result);
          }
        );
        uploadStream.end(req.file.buffer);
      });

      // Delete old image from Cloudinary
      const oldProduct = await Product.findById(req.params.id);
      if (oldProduct && oldProduct.image) {
        const oldPublicId = getPublicIdFromUrl(oldProduct.image);
        if (oldPublicId) {
          await cloudinary.uploader.destroy(oldPublicId);
        }
      }

<<<<<<< HEAD
      updateData.image = imageResult.secure_url;
=======
      updateData.images = []; // Set images to empty array
      updateData.image = newImageUrls[0]; // Set main image to first image
      updateData.subImg = newImageUrls[1] || null; // Set subImg to second image if exists
>>>>>>> c17d9f94
    }

    const product = await Product.findByIdAndUpdate(
      req.params.id,
      updateData,
      {
        new: true,
        runValidators: true
      }
    );

    if (!product) {
      const error = new Error('Trending product not found');
      error.statusCode = 404;
      return next(error);
    }

    res.status(200).json({
      success: true,
      data: product
    });
  } catch (error) {
    error.statusCode = 400;
    next(error);
  }
};

// @desc    Delete trending product
// @route   DELETE /api/trending/:id
// @access  Public
exports.deleteTrendingProduct = async (req, res, next) => {
  try {
    const product = await Product.findOne({ _id: req.params.id, isTrending: true });

    if (!product) {
      const error = new Error('Trending product not found');
      error.statusCode = 404;
      return next(error);
    }

    // Delete image from Cloudinary
    if (product.image) {
      const publicId = getPublicIdFromUrl(product.image);
      if (publicId) {
        await cloudinary.uploader.destroy(publicId);
      }
    }

    await Product.findByIdAndDelete(req.params.id);

    res.status(200).json({
      success: true,
      message: 'Trending product deleted successfully'
    });
  } catch (error) {
    error.statusCode = 400;
    next(error);
  }
};<|MERGE_RESOLUTION|>--- conflicted
+++ resolved
@@ -126,14 +126,8 @@
       price: parseFloat(price),
       size,
       category,
-<<<<<<< HEAD
       image: imageResult.secure_url,
       images: [], // Empty array for additional images
-=======
-      images: [],
-      image: imageUrls[0], // Set main image to first image
-      subImg: imageUrls[1] || null, // Set subImg to second image if exists
->>>>>>> c17d9f94
       isTrending: true
     });
 
@@ -200,13 +194,7 @@
         }
       }
 
-<<<<<<< HEAD
       updateData.image = imageResult.secure_url;
-=======
-      updateData.images = []; // Set images to empty array
-      updateData.image = newImageUrls[0]; // Set main image to first image
-      updateData.subImg = newImageUrls[1] || null; // Set subImg to second image if exists
->>>>>>> c17d9f94
     }
 
     const product = await Product.findByIdAndUpdate(
