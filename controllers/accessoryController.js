const Accessory = require('../models/Accessory');
const path = require('path');
const fs = require('fs');
const crypto = require('crypto');
const cloudinary = require('../config/cloudinary');

// Helper function to extract public_id from Cloudinary URL
const getPublicIdFromUrl = (url) => {
  const match = url.match(/\/upload\/(?:v\d+\/)?(.+)\.[a-zA-Z]+$/);
  return match ? match[1] : null;
};  

// Helper function to ensure images is an array of objects {id, url}
const transformProductImages = (productObj) => {
  if (Array.isArray(productObj.images)) {
    // If already objects, return as is
    if (productObj.images.length > 0 && typeof productObj.images[0] === 'object' && productObj.images[0].id && productObj.images[0].url) {
      return productObj.images;
    } else if (productObj.images.length > 0 && typeof productObj.images[0] === 'string') {
      // Backward compatibility: convert strings to objects
      return productObj.images.map(url => ({ id: crypto.randomUUID(), url }));
    } else {
      return productObj.images;
    }
  } else if (typeof productObj.images === 'string' && productObj.images.trim() !== '') {
    // Backward compatibility: split string into array of objects
    return productObj.images.split(', ').map(url => ({ id: crypto.randomUUID(), url: url.trim() }));
  } else {
    return [];
  }
};

// @desc    Get all accessories
// @route   GET /api/accessories
// @access  Public
exports.getAccessories = async (req, res, next) => {
  try {
    const accessories = await Accessory.find().sort({ createdAt: -1 });

<<<<<<< HEAD
    // Remove images field from response
    const accessoriesWithoutImages = accessories.map(accessory => {
      const accessoryObj = accessory.toObject();
      delete accessoryObj.images;
=======
    // Transform images to ensure array of objects, then set image or images based on count
    const accessoriesWithImagesArray = accessories.map(accessory => {
      const accessoryObj = accessory.toObject();
      accessoryObj.images = transformProductImages(accessoryObj);
      if (accessoryObj.images.length === 1) {
        // Single image: set image to URL and remove images
        accessoryObj.image = accessoryObj.images[0].url;
        delete accessoryObj.images;
      } else if (accessoryObj.images.length > 1) {
        // Multiple images: set images to array of URLs and remove image
        accessoryObj.images = accessoryObj.images.map(img => img.url);
        delete accessoryObj.image;
      } else {
        // No images: remove both
        delete accessoryObj.image;
        delete accessoryObj.images;
      }
>>>>>>> 5fe9b6b9
      return accessoryObj;
    });

    res.status(200).json({
      success: true,
      count: accessoriesWithoutImages.length,
      data: accessoriesWithoutImages
    });
  } catch (error) {
    error.statusCode = 400;
    next(error);
  }
};

// @desc    Get single accessory
// @route   GET /api/accessories/:id
// @access  Public
exports.getAccessory = async (req, res, next) => {
  try {
    const accessory = await Accessory.findById(req.params.id);

    if (!accessory) {
      const error = new Error('Accessory not found');
      error.statusCode = 404;
      return next(error);
    }

<<<<<<< HEAD
    // Remove images field from response
    const accessoryWithoutImages = accessory.toObject();
    delete accessoryWithoutImages.images;
=======
    // Transform images to ensure array of objects, then set image or images based on count
    const accessoryWithImagesArray = accessory.toObject();
    accessoryWithImagesArray.images = transformProductImages(accessoryWithImagesArray);
    if (accessoryWithImagesArray.images.length === 1) {
      // Single image: set image to URL and remove images
      accessoryWithImagesArray.image = accessoryWithImagesArray.images[0].url;
      delete accessoryWithImagesArray.images;
    } else if (accessoryWithImagesArray.images.length > 1) {
      // Multiple images: set images to array of URLs and remove image
      accessoryWithImagesArray.images = accessoryWithImagesArray.images.map(img => img.url);
      delete accessoryWithImagesArray.image;
    } else {
      // No images: remove both
      delete accessoryWithImagesArray.image;
      delete accessoryWithImagesArray.images;
    }
>>>>>>> 5fe9b6b9

    res.status(200).json({
      success: true,
      data: accessoryWithoutImages
    });
  } catch (error) {
    error.statusCode = 400;
    next(error);
  }
};

// @desc    Create new accessory with image upload
// @route   POST /api/accessories
// @access  Public
exports.createAccessory = async (req, res, next) => {
  
  try {
    const { name, price } = req.body;

    // Validate required fields
    if (!name || !price) {
      const error = new Error('Please provide name and price');
      error.statusCode = 400;
      return next(error);
    }

    // Validate that an image is uploaded
    if (!req.file) {
      const error = new Error('Please upload an image');
      error.statusCode = 400;
      return next(error);
    }

    // Upload image to Cloudinary
    const imageResult = await new Promise((resolve, reject) => {
      const uploadStream = cloudinary.uploader.upload_stream(
        { folder: 'accessories' },
        (error, result) => {
          if (error) reject(error);
          else resolve(result);
        }
      );
      uploadStream.end(req.file.buffer);
    });
<<<<<<< HEAD
=======

    const imageUrl = imageResult.secure_url;

    // Create image object for the accessory
    const imageObject = { id: crypto.randomUUID(), url: imageUrl };
>>>>>>> 5fe9b6b9

    const accessory = await Accessory.create({
      name,
      price: parseFloat(price),
      image: imageResult.secure_url,
      images: [] // Empty array for additional images
    });

    res.status(201).json({
      success: true,
      data: accessory
    });
  } catch (error) {
    error.statusCode = 400;
    next(error);
  }
};

// @desc    Update accessory
// @route   POST /api/accessories/update/:id
// @access  Public
exports.updateAccessory = async (req, res, next) => {
  try {
    const { name, price } = req.body;

    let updateData = {
      name,
      price: parseFloat(price)
    };

    // If new images uploaded, update image and images
    if (req.files && req.files.images && req.files.images.length > 0) {
      // Upload new images to Cloudinary
      const newImageUrls = [];
      for (const file of req.files.images) {
        const imageResult = await new Promise((resolve, reject) => {
          const uploadStream = cloudinary.uploader.upload_stream(
            { folder: 'accessories' },
            (error, result) => {
              if (error) reject(error);
              else resolve(result);
            }
          );
          uploadStream.end(file.buffer);
        });
        newImageUrls.push(imageResult.secure_url);
      }

      // Delete old images from Cloudinary
      const oldAccessory = await Accessory.findById(req.params.id);
      if (oldAccessory) {
        // Delete main image
        if (oldAccessory.image) {
          const oldPublicId = getPublicIdFromUrl(oldAccessory.image);
          if (oldPublicId) {
            await cloudinary.uploader.destroy(oldPublicId);
          }
        }
        // Delete additional images
        if (oldAccessory.images && oldAccessory.images.length > 0) {
          for (const oldImageObj of oldAccessory.images) {
            const oldPublicId = getPublicIdFromUrl(oldImageObj.url || oldImageObj);
            if (oldPublicId) {
              await cloudinary.uploader.destroy(oldPublicId);
            }
          }
        }
      }

      // Create image objects for the new images
      const newImageObjects = newImageUrls.map(url => ({ id: crypto.randomUUID(), url }));

      updateData.image = newImageUrls[0];
      updateData.images = newImageObjects; // Set images to the new array of objects
    }

    const accessory = await Accessory.findByIdAndUpdate(
      req.params.id,
      updateData,
      {
        new: true,
        runValidators: true
      }
    );

    if (!accessory) {
      const error = new Error('Accessory not found');
      error.statusCode = 404;
      return next(error);
    }

    res.status(200).json({
      success: true,
      data: accessory
    });
  } catch (error) {
    error.statusCode = 400;
    next(error);
  }
};

// @desc    Delete accessory
// @route   POST /api/accessories/delete/:id
// @access  Public
exports.deleteAccessory = async (req, res, next) => {
  try {
    const accessory = await Accessory.findById(req.params.id);

    if (!accessory) {
      const error = new Error('Accessory not found');
      error.statusCode = 404;
      return next(error);
    }

    // Delete images from Cloudinary
    if (accessory.image) {
      const publicId = getPublicIdFromUrl(accessory.image);
      if (publicId) {
        await cloudinary.uploader.destroy(publicId);
      }
    }
    if (accessory.images && accessory.images.length > 0) {
      for (const imageObj of accessory.images) {
        const publicId = getPublicIdFromUrl(imageObj.url || imageObj);
        if (publicId) {
          await cloudinary.uploader.destroy(publicId);
        }
      }
    }

    await Accessory.findByIdAndDelete(req.params.id);

    res.status(200).json({
      success: true,
      message: 'Accessory deleted successfully'
    });
  } catch (error) {
    error.statusCode = 400;
    next(error);
  }
};<|MERGE_RESOLUTION|>--- conflicted
+++ resolved
@@ -37,30 +37,10 @@
   try {
     const accessories = await Accessory.find().sort({ createdAt: -1 });
 
-<<<<<<< HEAD
     // Remove images field from response
     const accessoriesWithoutImages = accessories.map(accessory => {
       const accessoryObj = accessory.toObject();
       delete accessoryObj.images;
-=======
-    // Transform images to ensure array of objects, then set image or images based on count
-    const accessoriesWithImagesArray = accessories.map(accessory => {
-      const accessoryObj = accessory.toObject();
-      accessoryObj.images = transformProductImages(accessoryObj);
-      if (accessoryObj.images.length === 1) {
-        // Single image: set image to URL and remove images
-        accessoryObj.image = accessoryObj.images[0].url;
-        delete accessoryObj.images;
-      } else if (accessoryObj.images.length > 1) {
-        // Multiple images: set images to array of URLs and remove image
-        accessoryObj.images = accessoryObj.images.map(img => img.url);
-        delete accessoryObj.image;
-      } else {
-        // No images: remove both
-        delete accessoryObj.image;
-        delete accessoryObj.images;
-      }
->>>>>>> 5fe9b6b9
       return accessoryObj;
     });
 
@@ -88,28 +68,9 @@
       return next(error);
     }
 
-<<<<<<< HEAD
     // Remove images field from response
     const accessoryWithoutImages = accessory.toObject();
     delete accessoryWithoutImages.images;
-=======
-    // Transform images to ensure array of objects, then set image or images based on count
-    const accessoryWithImagesArray = accessory.toObject();
-    accessoryWithImagesArray.images = transformProductImages(accessoryWithImagesArray);
-    if (accessoryWithImagesArray.images.length === 1) {
-      // Single image: set image to URL and remove images
-      accessoryWithImagesArray.image = accessoryWithImagesArray.images[0].url;
-      delete accessoryWithImagesArray.images;
-    } else if (accessoryWithImagesArray.images.length > 1) {
-      // Multiple images: set images to array of URLs and remove image
-      accessoryWithImagesArray.images = accessoryWithImagesArray.images.map(img => img.url);
-      delete accessoryWithImagesArray.image;
-    } else {
-      // No images: remove both
-      delete accessoryWithImagesArray.image;
-      delete accessoryWithImagesArray.images;
-    }
->>>>>>> 5fe9b6b9
 
     res.status(200).json({
       success: true,
@@ -154,14 +115,6 @@
       );
       uploadStream.end(req.file.buffer);
     });
-<<<<<<< HEAD
-=======
-
-    const imageUrl = imageResult.secure_url;
-
-    // Create image object for the accessory
-    const imageObject = { id: crypto.randomUUID(), url: imageUrl };
->>>>>>> 5fe9b6b9
 
     const accessory = await Accessory.create({
       name,
