const Accessory = require('../models/Accessory');
const path = require('path');
const fs = require('fs');
const crypto = require('crypto');
const cloudinary = require('../config/cloudinary');

// Helper function to extract public_id from Cloudinary URL
const getPublicIdFromUrl = (url) => {
  const match = url.match(/\/upload\/(?:v\d+\/)?(.+)\.[a-zA-Z]+$/);
  return match ? match[1] : null;
};  

// Helper function to ensure images is an array of objects {id, url}
const transformProductImages = (productObj) => {
  if (Array.isArray(productObj.images)) {
    // If already objects, return as is
    if (productObj.images.length > 0 && typeof productObj.images[0] === 'object' && productObj.images[0].id && productObj.images[0].url) {
      return productObj.images;
    } else if (productObj.images.length > 0 && typeof productObj.images[0] === 'string') {
      // Backward compatibility: convert strings to objects
      return productObj.images.map(url => ({ id: crypto.randomUUID(), url }));
    } else {
      return productObj.images;
    }
  } else if (typeof productObj.images === 'string' && productObj.images.trim() !== '') {
    // Backward compatibility: split string into array of objects
    return productObj.images.split(', ').map(url => ({ id: crypto.randomUUID(), url: url.trim() }));
  } else {
    return [];
  }
};

// @desc    Get all accessories
// @route   GET /api/accessories
// @access  Public
exports.getAccessories = async (req, res, next) => {
  try {
    const accessories = await Accessory.find().sort({ createdAt: -1 });

    // Transform images to ensure array of objects, then set image or images based on count
    const accessoriesWithImagesArray = accessories.map(accessory => {
      const accessoryObj = accessory.toObject();
      accessoryObj.images = transformProductImages(accessoryObj);
      if (accessoryObj.images.length === 1) {
        // Single image: set image to URL and remove images
        accessoryObj.image = accessoryObj.images[0].url;
        delete accessoryObj.images;
      } else if (accessoryObj.images.length > 1) {
        // Multiple images: set images to array of URLs and remove image
        accessoryObj.images = accessoryObj.images.map(img => img.url);
        delete accessoryObj.image;
      } else {
        // No images: remove both
        delete accessoryObj.image;
        delete accessoryObj.images;
      }
      return accessoryObj;
    });

    res.status(200).json({
      success: true,
      count: accessoriesWithImagesArray.length,
      data: accessoriesWithImagesArray
    });
  } catch (error) {
    error.statusCode = 400;
    next(error);
  }
};

// @desc    Get single accessory
// @route   GET /api/accessories/:id
// @access  Public
exports.getAccessory = async (req, res, next) => {
  try {
    const accessory = await Accessory.findById(req.params.id);

    if (!accessory) {
      const error = new Error('Accessory not found');
      error.statusCode = 404;
      return next(error);
    }

    // Transform images to ensure array of objects, then set image or images based on count
    const accessoryWithImagesArray = accessory.toObject();
    accessoryWithImagesArray.images = transformProductImages(accessoryWithImagesArray);
    if (accessoryWithImagesArray.images.length === 1) {
      // Single image: set image to URL and remove images
      accessoryWithImagesArray.image = accessoryWithImagesArray.images[0].url;
      delete accessoryWithImagesArray.images;
    } else if (accessoryWithImagesArray.images.length > 1) {
      // Multiple images: set images to array of URLs and remove image
      accessoryWithImagesArray.images = accessoryWithImagesArray.images.map(img => img.url);
      delete accessoryWithImagesArray.image;
    } else {
      // No images: remove both
      delete accessoryWithImagesArray.image;
      delete accessoryWithImagesArray.images;
    }

    res.status(200).json({
      success: true,
      data: accessoryWithImagesArray
    });
  } catch (error) {
    error.statusCode = 400;
    next(error);
  }
};

// @desc    Create new accessory with image upload
// @route   POST /api/accessories
// @access  Public
exports.createAccessory = async (req, res, next) => {
  try {
    const { name, price } = req.body;

    // Validate required fields
    if (!name || !price) {
      const error = new Error('Please provide name and price');
      error.statusCode = 400;
      return next(error);
    }

    // Validate that an image is uploaded
    if (!req.file) {
      const error = new Error('Please upload an image');
      error.statusCode = 400;
      return next(error);
    }

    // Upload image to Cloudinary
    const imageResult = await new Promise((resolve, reject) => {
      const uploadStream = cloudinary.uploader.upload_stream(
        { folder: 'accessories' },
        (error, result) => {
          if (error) reject(error);
          else resolve(result);
        }
      );
      uploadStream.end(req.file.buffer);
    });

    const imageUrl = imageResult.secure_url;

    // Create image object for the accessory
    const imageObject = { id: crypto.randomUUID(), url: imageUrl };

    const accessory = await Accessory.create({
      name,
      price: parseFloat(price),
<<<<<<< HEAD
      image: imageUrls[0], // First image as main image
      images: [] // No additional images
=======
      image: imageUrl, // Main image
      images: [imageObject] // Set images to the array with single object
>>>>>>> 94855105
    });

    res.status(201).json({
      success: true,
      data: accessory
    });
  } catch (error) {
    error.statusCode = 400;
    next(error);
  }
};

// @desc    Update accessory
// @route   POST /api/accessories/update/:id
// @access  Public
exports.updateAccessory = async (req, res, next) => {
  try {
    const { name, price } = req.body;

    let updateData = {
      name,
      price: parseFloat(price)
    };

    // If new images uploaded, update image and images
    if (req.files && req.files.images && req.files.images.length > 0) {
      // Upload new images to Cloudinary
      const newImageUrls = [];
      for (const file of req.files.images) {
        const imageResult = await new Promise((resolve, reject) => {
          const uploadStream = cloudinary.uploader.upload_stream(
            { folder: 'accessories' },
            (error, result) => {
              if (error) reject(error);
              else resolve(result);
            }
          );
          uploadStream.end(file.buffer);
        });
        newImageUrls.push(imageResult.secure_url);
      }

      // Delete old images from Cloudinary
      const oldAccessory = await Accessory.findById(req.params.id);
      if (oldAccessory) {
        // Delete main image
        if (oldAccessory.image) {
          const oldPublicId = getPublicIdFromUrl(oldAccessory.image);
          if (oldPublicId) {
            await cloudinary.uploader.destroy(oldPublicId);
          }
        }
        // Delete additional images
        if (oldAccessory.images && oldAccessory.images.length > 0) {
          for (const oldImageObj of oldAccessory.images) {
            const oldPublicId = getPublicIdFromUrl(oldImageObj.url || oldImageObj);
            if (oldPublicId) {
              await cloudinary.uploader.destroy(oldPublicId);
            }
          }
        }
      }

      // Create image objects for the new images
      const newImageObjects = newImageUrls.map(url => ({ id: crypto.randomUUID(), url }));

      updateData.image = newImageUrls[0];
      updateData.images = newImageObjects; // Set images to the new array of objects
    }

    const accessory = await Accessory.findByIdAndUpdate(
      req.params.id,
      updateData,
      {
        new: true,
        runValidators: true
      }
    );

    if (!accessory) {
      const error = new Error('Accessory not found');
      error.statusCode = 404;
      return next(error);
    }

    res.status(200).json({
      success: true,
      data: accessory
    });
  } catch (error) {
    error.statusCode = 400;
    next(error);
  }
};

// @desc    Delete accessory
// @route   POST /api/accessories/delete/:id
// @access  Public
exports.deleteAccessory = async (req, res, next) => {
  try {
    const accessory = await Accessory.findById(req.params.id);

    if (!accessory) {
      const error = new Error('Accessory not found');
      error.statusCode = 404;
      return next(error);
    }

    // Delete images from Cloudinary
    if (accessory.image) {
      const publicId = getPublicIdFromUrl(accessory.image);
      if (publicId) {
        await cloudinary.uploader.destroy(publicId);
      }
    }
    if (accessory.images && accessory.images.length > 0) {
      for (const imageObj of accessory.images) {
        const publicId = getPublicIdFromUrl(imageObj.url || imageObj);
        if (publicId) {
          await cloudinary.uploader.destroy(publicId);
        }
      }
    }

    await Accessory.findByIdAndDelete(req.params.id);

    res.status(200).json({
      success: true,
      message: 'Accessory deleted successfully'
    });
  } catch (error) {
    error.statusCode = 400;
    next(error);
  }
};<|MERGE_RESOLUTION|>--- conflicted
+++ resolved
@@ -149,13 +149,8 @@
     const accessory = await Accessory.create({
       name,
       price: parseFloat(price),
-<<<<<<< HEAD
       image: imageUrls[0], // First image as main image
       images: [] // No additional images
-=======
-      image: imageUrl, // Main image
-      images: [imageObject] // Set images to the array with single object
->>>>>>> 94855105
     });
 
     res.status(201).json({
